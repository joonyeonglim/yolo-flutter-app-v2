--- conflicted
+++ resolved
@@ -17,10 +17,7 @@
 target_link_libraries(${CMAKE_PROJECT_NAME}
         android
         ${log-lib}
-<<<<<<< HEAD
-        ${OpenCV_LIBS}
+        segment
         omp
-=======
         # ${OpenCV_LIBS}
->>>>>>> 53915133
         )