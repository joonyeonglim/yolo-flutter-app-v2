// Ultralytics 🚀 AGPL-3.0 License - https://ultralytics.com/license

import Flutter
import UIKit

// Helper extension for Float to Double conversion
extension Float {
  var double: Double {
    return Double(self)
  }
}

@MainActor
public class SwiftYOLOPlatformView: NSObject, FlutterPlatformView, FlutterStreamHandler {
  private let frame: CGRect
  private let viewId: Int64
  private let messenger: FlutterBinaryMessenger

  // Event channel for sending detection results
  private let eventChannel: FlutterEventChannel
  private var eventSink: FlutterEventSink?

  // Method channel for receiving control commands
  private let methodChannel: FlutterMethodChannel

  // Reference to YOLOView
  private var yoloView: YOLOView?

  init(
    frame: CGRect,
    viewId: Int64,
    args: Any?,
    messenger: FlutterBinaryMessenger
  ) {
    self.frame = frame
    self.viewId = viewId
    self.messenger = messenger

    // Get viewId passed from Flutter (primarily a string ID)
    let flutterViewId: String
    if let dict = args as? [String: Any], let viewIdStr = dict["viewId"] as? String {
      flutterViewId = viewIdStr
      print("SwiftYOLOPlatformView: Using Flutter-provided viewId: \(flutterViewId)")
    } else {
      // Fallback: Convert numeric viewId to string
      flutterViewId = "\(viewId)"
      print("SwiftYOLOPlatformView: Using fallback numeric viewId: \(flutterViewId)")
    }

    // Setup event channel - create unique channel name using view ID
    let eventChannelName = "com.ultralytics.yolo/detectionResults_\(flutterViewId)"
    print("SwiftYOLOPlatformView: Creating event channel with name: \(eventChannelName)")
    self.eventChannel = FlutterEventChannel(name: eventChannelName, binaryMessenger: messenger)

    // Setup method channel - create unique channel name using view ID
    let methodChannelName = "com.ultralytics.yolo/controlChannel_\(flutterViewId)"
    print("SwiftYOLOPlatformView: Creating method channel with name: \(methodChannelName)")
    self.methodChannel = FlutterMethodChannel(name: methodChannelName, binaryMessenger: messenger)

    super.init()

    // Set self as stream handler for event channel
    self.eventChannel.setStreamHandler(self)

    // Unwrap creation parameters
    if let dict = args as? [String: Any],
      let modelName = dict["modelPath"] as? String,
      let taskRaw = dict["task"] as? String
    {
      let task = YOLOTask.fromString(taskRaw)

      print("SwiftYOLOPlatformView: Received modelPath: \(modelName)")

      // Get new threshold parameters
      let confidenceThreshold = dict["confidenceThreshold"] as? Double ?? 0.5
      let iouThreshold = dict["iouThreshold"] as? Double ?? 0.45

      // Old threshold parameter for backward compatibility
      let oldThreshold = dict["threshold"] as? Double ?? 0.5

      // Determine which thresholds to use (prioritize new parameters)
      print(
        "SwiftYOLOPlatformView: Received thresholds - confidence: \(confidenceThreshold), IoU: \(iouThreshold), old: \(oldThreshold)"
      )

      // Create YOLOView
      yoloView = YOLOView(
        frame: frame,
        modelPathOrName: modelName,
        task: task
      )

      // Hide native UI controls by default
      yoloView?.showUIControls = false

      // Configure YOLOView streaming functionality
      setupYOLOViewStreaming(args: dict)

      // Configure YOLOView
      setupYOLOView(confidenceThreshold: confidenceThreshold, iouThreshold: iouThreshold)

      // Setup method channel handler
      setupMethodChannel()

      // Setup zoom callback
      yoloView?.onZoomChanged = { [weak self] zoomLevel in
        self?.methodChannel.invokeMethod("onZoomChanged", arguments: Double(zoomLevel))
      }

      // Register this view with the factory
      if let yoloView = yoloView {
        SwiftYOLOPlatformViewFactory.register(yoloView, for: Int(viewId))
      }
    }
  }

  // Method for backward compatibility
  private func setupYOLOView(threshold: Double) {
    setupYOLOView(confidenceThreshold: threshold, iouThreshold: 0.45)  // Use default IoU value
  }

  // Setup YOLOView and connect callbacks (using new parameters)
  private func setupYOLOView(confidenceThreshold: Double, iouThreshold: Double) {
    guard let yoloView = yoloView else { return }

    // Debug information
    print(
      "SwiftYOLOPlatformView: setupYOLOView - Setting up detection callback with confidenceThreshold: \(confidenceThreshold), iouThreshold: \(iouThreshold)"
    )

    // YOLOView streaming is now configured separately
    // Keep simple detection callback for compatibility
    yoloView.onDetection = { result in
      print(
        "SwiftYOLOPlatformView: onDetection callback triggered with \(result.boxes.count) detections"
      )
    }

    // Set thresholds
    updateThresholds(confidenceThreshold: confidenceThreshold, iouThreshold: iouThreshold)
  }

  // Method to update threshold (kept for backward compatibility)
  private func updateThreshold(threshold: Double) {
    updateThresholds(confidenceThreshold: threshold, iouThreshold: nil)
  }

  // Overloaded method for setting just numItemsThreshold
  private func updateThresholds(numItemsThreshold: Int) {
    updateThresholds(
      confidenceThreshold: Double(self.yoloView?.sliderConf.value ?? 0.5),
      iouThreshold: nil,
      numItemsThreshold: numItemsThreshold
    )
  }

  // Method to update multiple thresholds
  private func updateThresholds(
    confidenceThreshold: Double, iouThreshold: Double?, numItemsThreshold: Int? = nil
  ) {
    guard let yoloView = yoloView else { return }

    print(
      "SwiftYoloPlatformView: Updating thresholds - confidence: \(confidenceThreshold), IoU: \(String(describing: iouThreshold)), numItems: \(String(describing: numItemsThreshold))"
    )

    // Set confidence threshold
    yoloView.sliderConf.value = Float(confidenceThreshold)
    yoloView.sliderChanged(yoloView.sliderConf)

    // Set IoU threshold only if specified
    if let iou = iouThreshold {
      yoloView.sliderIoU.value = Float(iou)
      yoloView.sliderChanged(yoloView.sliderIoU)
    }

    // Set numItems threshold only if specified
    if let numItems = numItemsThreshold {
      yoloView.sliderNumItems.value = Float(numItems)
      yoloView.sliderChanged(yoloView.sliderNumItems)
    }
  }

  // Setup method channel call handler
  private func setupMethodChannel() {
    // Set method channel handler
    methodChannel.setMethodCallHandler { [weak self] (call, result) in
      guard let self = self else {
        result(
          FlutterError(
            code: "not_available", message: "YoloPlatformView was disposed", details: nil))
        return
      }

      switch call.method {
      case "setThreshold":
        // Maintained for backward compatibility
        if let args = call.arguments as? [String: Any],
          let threshold = args["threshold"] as? Double
        {
          print("SwiftYOLOPlatformView: Received setThreshold call with threshold: \(threshold)")
          self.updateThreshold(threshold: threshold)
          result(nil)  // Success
        } else {
          result(
            FlutterError(
              code: "invalid_args", message: "Invalid arguments for setThreshold", details: nil))
        }

      case "setConfidenceThreshold":
        // Individual method for setting confidence threshold
        if let args = call.arguments as? [String: Any],
          let threshold = args["threshold"] as? Double
        {
          print(
            "SwiftYoloPlatformView: Received setConfidenceThreshold call with value: \(threshold)")
          self.updateThresholds(
            confidenceThreshold: threshold,
            iouThreshold: nil,
            numItemsThreshold: nil
          )
          result(nil)  // Success
        } else {
          result(
            FlutterError(
              code: "invalid_args", message: "Invalid arguments for setConfidenceThreshold",
              details: nil))
        }

      case "setIoUThreshold", "setIouThreshold":
        // Individual method for setting IoU threshold
        if let args = call.arguments as? [String: Any],
          let threshold = args["threshold"] as? Double
        {
          print("SwiftYOLOPlatformView: Received setIoUThreshold call with value: \(threshold)")
          self.updateThresholds(
            confidenceThreshold: Double(self.yoloView?.sliderConf.value ?? 0.5),
            iouThreshold: threshold,
            numItemsThreshold: nil
          )
          result(nil)  // Success
        } else {
          result(
            FlutterError(
              code: "invalid_args", message: "Invalid arguments for setIoUThreshold", details: nil))
        }

      case "setNumItemsThreshold":
        // New method for setting numItems threshold
        if let args = call.arguments as? [String: Any],
          let numItems = args["numItems"] as? Int
        {
          print("SwiftYOLOPlatformView: Received setNumItemsThreshold call with value: \(numItems)")
          // Keep current confidence and IoU thresholds
          self.updateThresholds(
            numItemsThreshold: numItems
          )
          result(nil)  // Success
        } else {
          result(
            FlutterError(
              code: "invalid_args", message: "Invalid arguments for setNumItemsThreshold",
              details: nil))
        }

      case "setThresholds":
        // New method for setting multiple thresholds
        if let args = call.arguments as? [String: Any],
          let confidenceThreshold = args["confidenceThreshold"] as? Double
        {
          // IoU and numItems thresholds are optional
          let iouThreshold = args["iouThreshold"] as? Double
          let numItemsThreshold = args["numItemsThreshold"] as? Int

          print(
            "SwiftYoloPlatformView: Received setThresholds call with confidence: \(confidenceThreshold), IoU: \(String(describing: iouThreshold)), numItems: \(String(describing: numItemsThreshold))"
          )
          self.updateThresholds(
            confidenceThreshold: confidenceThreshold,
            iouThreshold: iouThreshold,
            numItemsThreshold: numItemsThreshold
          )
          result(nil)  // Success
        } else {
          result(
            FlutterError(
              code: "invalid_args", message: "Invalid arguments for setThresholds", details: nil))
        }

      case "setShowUIControls":
        // Method to toggle native UI controls visibility
        if let args = call.arguments as? [String: Any],
          let show = args["show"] as? Bool
        {
          print("SwiftYOLOPlatformView: Setting UI controls visibility to \(show)")
          yoloView?.showUIControls = show
          result(nil)  // Success
        } else {
          result(
            FlutterError(
              code: "invalid_args", message: "Invalid arguments for setShowUIControls", details: nil
            ))
        }

      case "switchCamera":
        print("SwiftYoloPlatformView: Received switchCamera call")
        self.yoloView?.switchCameraTapped()
        result(nil)  // Success

      case "setZoomLevel":
        if let args = call.arguments as? [String: Any],
          let zoomLevel = args["zoomLevel"] as? Double
        {
          print("SwiftYoloPlatformView: Received setZoomLevel call with value: \(zoomLevel)")
          self.yoloView?.setZoomLevel(CGFloat(zoomLevel))
          result(nil)  // Success
        } else {
          result(
            FlutterError(
              code: "invalid_args", message: "Invalid arguments for setZoomLevel", details: nil))
        }

      case "setStreamingConfig":
        // Method to update streaming configuration
        if let args = call.arguments as? [String: Any] {
          print("SwiftYOLOPlatformView: Received setStreamingConfig call")
          let streamConfig = YOLOStreamConfig.from(dict: args)
          self.yoloView?.setStreamConfig(streamConfig)
          print("SwiftYOLOPlatformView: YOLOView streaming config updated")
          result(nil)  // Success
        } else {
          result(
            FlutterError(
              code: "invalid_args", message: "Invalid arguments for setStreamingConfig",
              details: nil
            ))
        }

<<<<<<< HEAD
      // Recording methods
      case "startRecording":
        if let args = call.arguments as? [String: Any],
           let includeAudio = args["includeAudio"] as? Bool {
          print("SwiftYOLOPlatformView: Received startRecording call with includeAudio: \(includeAudio)")
          
          // VideoCapture에서 recording 시작
          guard let yoloView = self.yoloView else {
            result(FlutterError(code: "not_available", message: "YOLOView not available", details: nil))
            return
          }
          
          let videoCapture = yoloView.videoCapture
          
          videoCapture.startRecording { [weak self] url, error in
            DispatchQueue.main.async {
              if let error = error {
                result(FlutterError(code: "recording_error", message: error.localizedDescription, details: nil))
              } else if let url = url {
                result(url.absoluteString)
              } else {
                result(FlutterError(code: "recording_error", message: "Recording failed - no URL returned", details: nil))
              }
            }
          }
        } else {
          result(FlutterError(code: "invalid_args", message: "Invalid arguments for startRecording", details: nil))
        }

      case "stopRecording":
        print("SwiftYOLOPlatformView: Received stopRecording call")
        
        guard let yoloView = self.yoloView else {
          result(FlutterError(code: "not_available", message: "YOLOView not available", details: nil))
          return
        }
        
        let videoCapture = yoloView.videoCapture
        
        videoCapture.stopRecording { [weak self] url, error in
          DispatchQueue.main.async {
            if let error = error {
              result(FlutterError(code: "recording_error", message: error.localizedDescription, details: nil))
            } else if let url = url {
              result(url.absoluteString)
            } else {
              result(FlutterError(code: "recording_error", message: "Stop recording failed - no URL returned", details: nil))
            }
          }
        }

      case "isRecording":
        print("SwiftYOLOPlatformView: Received isRecording call")
        
        guard let yoloView = self.yoloView else {
          result(false)
          return
        }
        
        let videoCapture = yoloView.videoCapture
        
        result(videoCapture.isRecording)

      case "setAudioEnabled":
        if let args = call.arguments as? [String: Any],
           let enabled = args["enabled"] as? Bool {
          print("SwiftYOLOPlatformView: Received setAudioEnabled call with enabled: \(enabled)")
          
          guard let yoloView = self.yoloView else {
            result(FlutterError(code: "not_available", message: "YOLOView not available", details: nil))
            return
          }
          
          let videoCapture = yoloView.videoCapture
          
          videoCapture.audioEnabled = enabled
          result(nil)
        } else {
          result(FlutterError(code: "invalid_args", message: "Invalid arguments for setAudioEnabled", details: nil))
        }
=======
      case "stop":
        // Stop camera and inference
        print("SwiftYOLOPlatformView: Stopping camera and inference")
        yoloView?.stop()
        result(nil)  // Success

      case "pause":
        // Pause camera and inference (iOS doesn't distinguish pause from stop)
        print("SwiftYOLOPlatformView: Pausing camera and inference")
        yoloView?.stop()
        result(nil)  // Success

      case "resume":
        // Resume camera and inference
        print("SwiftYOLOPlatformView: Resuming camera and inference")
        yoloView?.resume()
        result(nil)  // Success

      case "switchCamera":
        // Switch between front and back camera
        print("SwiftYOLOPlatformView: Switching camera")
        yoloView?.videoCapture.switchCamera()
        result(nil)  // Success
>>>>>>> fe143379

      // Additional methods can be added here in the future

      default:
        result(FlutterMethodNotImplemented)
      }
    }
  }

  /// Configure YOLOView streaming functionality based on creation parameters
  private func setupYOLOViewStreaming(args: [String: Any]) {
    guard let yoloView = yoloView else { return }

    // Parse streaming configuration from args
    let streamingConfigParam = args["streamingConfig"] as? [String: Any]

    let streamConfig: YOLOStreamConfig
    if let configDict = streamingConfigParam {
      print("SwiftYOLOPlatformView: Creating YOLOStreamConfig from creation params: \(configDict)")
      streamConfig = YOLOStreamConfig.from(dict: configDict)
    } else {
      // Use default minimal configuration for optimal performance
      print("SwiftYOLOPlatformView: Using default streaming config")
      streamConfig = YOLOStreamConfig.DEFAULT
    }

    // Configure YOLOView with the stream config
    yoloView.setStreamConfig(streamConfig)
    print("SwiftYOLOPlatformView: YOLOView streaming configured: \(streamConfig)")

    // Set up streaming callback to forward data to Flutter via event channel
    yoloView.setStreamCallback { [weak self] streamData in
      // Forward streaming data from YOLOView to Flutter
      self?.sendStreamDataToFlutter(streamData)
    }
  }

  /// Send stream data to Flutter via event channel
  private func sendStreamDataToFlutter(_ streamData: [String: Any]) {
    print(
      "SwiftYOLOPlatformView: Sending stream data to Flutter: \(streamData.keys.joined(separator: ", "))"
    )

    guard let eventSink = self.eventSink else {
      print("SwiftYOLOPlatformView: eventSink is nil - no listener for events")
      return
    }

    // Send event on main thread
    DispatchQueue.main.async {
      print("SwiftYOLOPlatformView: Sending stream data to Flutter via eventSink")
      eventSink(streamData)
    }
  }

  public func view() -> UIView {
    return yoloView ?? UIView()
  }

  // MARK: - FlutterStreamHandler Protocol

  public func onListen(withArguments arguments: Any?, eventSink events: @escaping FlutterEventSink)
    -> FlutterError?
  {
    print("SwiftYOLOPlatformView: onListen called - Stream handler connected")
    self.eventSink = events
    print("SwiftYOLOPlatformView: eventSink set successfully")
    return nil
  }

  public func onCancel(withArguments arguments: Any?) -> FlutterError? {
    print("SwiftYOLOPlatformView: onCancel called - Stream handler disconnected")
    self.eventSink = nil
    return nil
  }

  // MARK: - Cleanup

  deinit {
    // Clean up event channel
    eventSink = nil
    eventChannel.setStreamHandler(nil)

    // Clean up method channel
    methodChannel.setMethodCallHandler(nil)

    // Unregister from factory using Task
    let capturedViewId = Int(viewId)
    Task { @MainActor in
      SwiftYOLOPlatformViewFactory.unregister(for: capturedViewId)
    }

    // Clean up YOLOView
    // Only set to nil because MainActor-isolated methods can't be called directly
    yoloView = nil

    // Note: stop() method call was removed due to MainActor issues
    // If setting up later in a Task, use code like this:
    // Task { @MainActor in
    //    self.yoloView?.stop()
    // }
  }
}<|MERGE_RESOLUTION|>--- conflicted
+++ resolved
@@ -336,7 +336,6 @@
             ))
         }
 
-<<<<<<< HEAD
       // Recording methods
       case "startRecording":
         if let args = call.arguments as? [String: Any],
@@ -417,7 +416,7 @@
         } else {
           result(FlutterError(code: "invalid_args", message: "Invalid arguments for setAudioEnabled", details: nil))
         }
-=======
+
       case "stop":
         // Stop camera and inference
         print("SwiftYOLOPlatformView: Stopping camera and inference")
@@ -441,7 +440,6 @@
         print("SwiftYOLOPlatformView: Switching camera")
         yoloView?.videoCapture.switchCamera()
         result(nil)  // Success
->>>>>>> fe143379
 
       // Additional methods can be added here in the future
 
