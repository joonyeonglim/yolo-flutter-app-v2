// Ultralytics 🚀 AGPL-3.0 License - https://ultralytics.com/license

import 'package:flutter/foundation.dart';
import 'package:flutter/services.dart';
import 'package:ultralytics_yolo/predict/classify/classification_result.dart';
import 'package:ultralytics_yolo/predict/detect/detected_object.dart';
import 'package:ultralytics_yolo/predict/segment/detected_segment.dart';

import 'package:ultralytics_yolo/ultralytics_yolo_platform_interface.dart';

/// An implementation of [UltralyticsYoloPlatform] that uses method channels.
class PlatformChannelUltralyticsYolo implements UltralyticsYoloPlatform {
  /// The method channel used to interact with the native platform.
  @visibleForTesting
  final methodChannel = const MethodChannel('ultralytics_yolo');

  /// The event channel used to stream the detection results
  @visibleForTesting
  final predictionResultsEventChannel = const EventChannel(
    'ultralytics_yolo_prediction_results',
  );

  /// The event channel used to stream the inference time
  @visibleForTesting
  final inferenceTimeEventChannel = const EventChannel(
    'ultralytics_yolo_inference_time',
  );

  /// The event channel used to stream the inference time
  @visibleForTesting
  final fpsRateEventChannel = const EventChannel('ultralytics_yolo_fps_rate');

  @override
  Future<String?> loadModel(
    Map<String, dynamic> model, {
    bool useGpu = false,
<<<<<<< HEAD
  }) =>
      methodChannel.invokeMethod<String>('loadModel', {
        'model': model,
        'useGpu': useGpu
      }).catchError((dynamic e) => e.toString());
=======
  }) => methodChannel
      .invokeMethod<String>('loadModel', {'model': model, 'useGpu': useGpu})
      .catchError((dynamic e) => e.toString());
>>>>>>> ea15d600

  @override
  Future<String?> setConfidenceThreshold(double confidence) =>
      methodChannel.invokeMethod<String>('setConfidenceThreshold', {
        'confidence': confidence,
      });

  @override
  Future<String?> setIouThreshold(double iou) =>
      methodChannel.invokeMethod<String>('setIouThreshold', {'iou': iou});

  @override
  Future<String?> setNumItemsThreshold(int numItems) => methodChannel
      .invokeMethod<String>('setNumItemsThreshold', {'numItems': numItems});

  @override
  Future<String?> setZoomRatio(double ratio) =>
      methodChannel.invokeMethod<String>('setZoomRatio', {'ratio': ratio});

  @override
  Future<String?> setLensDirection(int direction) => methodChannel
      .invokeMethod<String>('setLensDirection', {'direction': direction});

  @override
  Future<String?> closeCamera() => methodChannel
      .invokeMethod<String>('closeCamera')
      .catchError((dynamic e) => e.toString());

  @override
  Future<String?> startCamera() => methodChannel
      .invokeMethod<String>('startCamera')
      .catchError((dynamic e) => e.toString());

  @override
  Future<String?> pauseLivePrediction() => methodChannel
      .invokeMethod<String>('pauseLivePrediction')
      .catchError((dynamic e) => e.toString());

  @override
  Future<String?> resumeLivePrediction() => methodChannel
      .invokeMethod<String>('resumeLivePrediction')
      .catchError((dynamic e) => e.toString());

  @override
  Stream<List<DetectedObject?>?> get detectionResultStream =>
      predictionResultsEventChannel.receiveBroadcastStream().map((result) {
        final objects = <DetectedObject>[];
        result = result as List;

        for (dynamic json in result) {
          json = json as Map;
          objects.add(DetectedObject.fromJson(json));
        }

        return objects;
      });

  @override
<<<<<<< HEAD
  Stream<List<DetectedSegment?>?> get segmentResultStream =>
      predictionResultsEventChannel.receiveBroadcastStream().map(
        (result) {
          final segments = <DetectedSegment>[];
          result = result as List;

          for (dynamic json in result) {
            json = json as Map;
            segments.add(
              DetectedSegment.fromJson(
                json,
              ),
            ); // Assuming your fromJson handles the new structure
          }
          return segments;
        },
      );
=======
  Stream<List<ClassificationResult?>?> get classificationResultStream =>
      predictionResultsEventChannel.receiveBroadcastStream().map((result) {
        final objects = <ClassificationResult>[];
        result = result as List;

        for (final dynamic json in result) {
          objects.add(
            ClassificationResult.fromJson(
              Map<String, dynamic>.from(json as Map),
            ),
          );
        }

        return objects;
      });
>>>>>>> ea15d600

  @override
  Stream<List<ClassificationResult?>?> get classificationResultStream =>
      predictionResultsEventChannel.receiveBroadcastStream().map((result) {
        final objects = <ClassificationResult>[];
        result = result as List;

        for (final dynamic json in result) {
          objects.add(
            ClassificationResult.fromJson(
              Map<String, dynamic>.from(json as Map),
            ),
          );
        }
        for (final dynamic json in result) {
          objects.add(
            ClassificationResult.fromJson(
              Map<String, dynamic>.from(json as Map),
            ),
          );
        }

        return objects;
      });

  @override
  Stream<double>? get inferenceTimeStream => inferenceTimeEventChannel
      .receiveBroadcastStream()
      .map((time) => (time as num).toDouble());

  @override
  Stream<double>? get fpsRateStream => fpsRateEventChannel
      .receiveBroadcastStream()
      .map((rate) => (rate as num).toDouble());

  @override
  Future<List<ClassificationResult?>?> classifyImage(String imagePath) async {
<<<<<<< HEAD
    final result = await methodChannel.invokeMethod<List<Object?>>(
        'classifyImage', {'imagePath': imagePath}).catchError((_) {
      return <ClassificationResult?>[];
    });
=======
    final result = await methodChannel
        .invokeMethod<List<Object?>>('classifyImage', {'imagePath': imagePath})
        .catchError((_) {
          return <ClassificationResult?>[];
        });
>>>>>>> ea15d600

    final objects = <ClassificationResult>[];

    result?.forEach((json) {
      objects.add(
        ClassificationResult.fromJson(Map<String, dynamic>.from(json! as Map)),
      );
<<<<<<< HEAD
      objects.add(
        ClassificationResult.fromJson(
          Map<String, dynamic>.from(json! as Map),
        ),
      );
=======
>>>>>>> ea15d600
    });

    return objects;
  }

  @override
  Future<List<DetectedObject?>?> detectImage(String imagePath) async {
<<<<<<< HEAD
    final result = await methodChannel.invokeMethod<List<Object?>>(
        'detectImage', {'imagePath': imagePath}).catchError((_) {
      return <DetectedObject?>[];
    });
=======
    final result = await methodChannel
        .invokeMethod<List<Object?>>('detectImage', {'imagePath': imagePath})
        .catchError((_) {
          return <DetectedObject?>[];
        });
>>>>>>> ea15d600

    final objects = <DetectedObject>[];

    result?.forEach((json) {
      json = json as Map<dynamic, dynamic>?;
      if (json == null) return;
      objects.add(DetectedObject.fromJson(json));
    });

    return objects;
  }

  @override
  Future<List<DetectedSegment?>?> segmentImage(String imagePath) async {
    final result =
        await methodChannel.invokeMethod<List<Object?>>('segmentImage', {
      // Keep as List<Object?>
      'imagePath': imagePath,
    }).catchError((_) {
      return <DetectedSegment?>[];
    });

    final objects = <DetectedSegment>[];

    result?.forEach((json) {
      json = json as Map<dynamic, dynamic>?;
      if (json == null) return;
      objects.add(DetectedSegment.fromJson(json)); // Use the updated fromJson
    });

    return objects;
  }
}<|MERGE_RESOLUTION|>--- conflicted
+++ resolved
@@ -34,17 +34,12 @@
   Future<String?> loadModel(
     Map<String, dynamic> model, {
     bool useGpu = false,
-<<<<<<< HEAD
   }) =>
       methodChannel.invokeMethod<String>('loadModel', {
         'model': model,
         'useGpu': useGpu
       }).catchError((dynamic e) => e.toString());
-=======
-  }) => methodChannel
-      .invokeMethod<String>('loadModel', {'model': model, 'useGpu': useGpu})
-      .catchError((dynamic e) => e.toString());
->>>>>>> ea15d600
+
 
   @override
   Future<String?> setConfidenceThreshold(double confidence) =>
@@ -103,7 +98,6 @@
       });
 
   @override
-<<<<<<< HEAD
   Stream<List<DetectedSegment?>?> get segmentResultStream =>
       predictionResultsEventChannel.receiveBroadcastStream().map(
         (result) {
@@ -121,23 +115,6 @@
           return segments;
         },
       );
-=======
-  Stream<List<ClassificationResult?>?> get classificationResultStream =>
-      predictionResultsEventChannel.receiveBroadcastStream().map((result) {
-        final objects = <ClassificationResult>[];
-        result = result as List;
-
-        for (final dynamic json in result) {
-          objects.add(
-            ClassificationResult.fromJson(
-              Map<String, dynamic>.from(json as Map),
-            ),
-          );
-        }
-
-        return objects;
-      });
->>>>>>> ea15d600
 
   @override
   Stream<List<ClassificationResult?>?> get classificationResultStream =>
@@ -175,18 +152,12 @@
 
   @override
   Future<List<ClassificationResult?>?> classifyImage(String imagePath) async {
-<<<<<<< HEAD
+
     final result = await methodChannel.invokeMethod<List<Object?>>(
         'classifyImage', {'imagePath': imagePath}).catchError((_) {
       return <ClassificationResult?>[];
     });
-=======
-    final result = await methodChannel
-        .invokeMethod<List<Object?>>('classifyImage', {'imagePath': imagePath})
-        .catchError((_) {
-          return <ClassificationResult?>[];
-        });
->>>>>>> ea15d600
+
 
     final objects = <ClassificationResult>[];
 
@@ -194,14 +165,13 @@
       objects.add(
         ClassificationResult.fromJson(Map<String, dynamic>.from(json! as Map)),
       );
-<<<<<<< HEAD
+
       objects.add(
         ClassificationResult.fromJson(
           Map<String, dynamic>.from(json! as Map),
         ),
       );
-=======
->>>>>>> ea15d600
+
     });
 
     return objects;
@@ -209,18 +179,12 @@
 
   @override
   Future<List<DetectedObject?>?> detectImage(String imagePath) async {
-<<<<<<< HEAD
+
     final result = await methodChannel.invokeMethod<List<Object?>>(
         'detectImage', {'imagePath': imagePath}).catchError((_) {
       return <DetectedObject?>[];
     });
-=======
-    final result = await methodChannel
-        .invokeMethod<List<Object?>>('detectImage', {'imagePath': imagePath})
-        .catchError((_) {
-          return <DetectedObject?>[];
-        });
->>>>>>> ea15d600
+
 
     final objects = <DetectedObject>[];
 
@@ -232,6 +196,7 @@
 
     return objects;
   }
+
 
   @override
   Future<List<DetectedSegment?>?> segmentImage(String imagePath) async {
@@ -253,4 +218,5 @@
 
     return objects;
   }
+
 }