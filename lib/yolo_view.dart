// Ultralytics 🚀 AGPL-3.0 License - https://ultralytics.com/license

// lib/yolo_view.dart

import 'dart:async';
import 'package:flutter/foundation.dart'
    show defaultTargetPlatform, debugPrint; // Explicitly import debugPrint
import 'package:flutter/material.dart';
import 'package:flutter/services.dart';
import 'package:ultralytics_yolo/yolo_result.dart';
import 'package:ultralytics_yolo/yolo_task.dart';

/// Controller for interacting with a [YOLOView] widget.
///
/// This controller provides methods to adjust detection thresholds
/// and camera settings for real-time object detection. It manages
/// the communication with the native platform views.
///
/// Example:
/// ```dart
/// class MyDetectorScreen extends StatefulWidget {
///   @override
///   State<MyDetectorScreen> createState() => _MyDetectorScreenState();
/// }
///
/// class _MyDetectorScreenState extends State<MyDetectorScreen> {
///   final controller = YOLOViewController();
///
///   @override
///   Widget build(BuildContext context) {
///     return Column(
///       children: [
///         Expanded(
///           child: YOLOView(
///             modelPath: 'assets/yolov8n.mlmodel',
///             task: YOLOTask.detect,
///             controller: controller,
///             onResult: (results) {
///               print('Detected ${results.length} objects');
///             },
///           ),
///         ),
///         ElevatedButton(
///           onPressed: () => controller.switchCamera(),
///           child: Text('Switch Camera'),
///         ),
///       ],
///     );
///   }
/// }
/// ```
class YOLOViewController {
  MethodChannel? _methodChannel;
  int? _viewId;

  double _confidenceThreshold = 0.5;
  double _iouThreshold = 0.45;
  int _numItemsThreshold = 30;

  /// The current confidence threshold for detections.
  ///
  /// Only detections with confidence scores above this threshold
  /// will be returned. Default is 0.5 (50%).
  double get confidenceThreshold => _confidenceThreshold;

  /// The current Intersection over Union (IoU) threshold.
  ///
  /// Used for non-maximum suppression to filter overlapping
  /// detections. Default is 0.45.
  double get iouThreshold => _iouThreshold;

  /// The maximum number of items to detect per frame.
  ///
  /// Limits the number of detections returned to improve
  /// performance. Default is 30.
  int get numItemsThreshold => _numItemsThreshold;

  void _init(MethodChannel methodChannel, int viewId) {
    _methodChannel = methodChannel;
    _viewId = viewId;
    _applyThresholds();
  }

  Future<void> _applyThresholds() async {
    if (_methodChannel == null) {
      debugPrint(
        'YOLOViewController: Warning - Cannot apply thresholds, view not yet created',
      );
      return;
    }
    try {
      await _methodChannel!.invokeMethod('setThresholds', {
        'confidenceThreshold': _confidenceThreshold,
        'iouThreshold': _iouThreshold,
        'numItemsThreshold': _numItemsThreshold,
      });
      debugPrint(
        'YOLOViewController: Applied thresholds - confidence: $_confidenceThreshold, IoU: $_iouThreshold, numItems: $_numItemsThreshold',
      );
    } catch (e) {
      debugPrint('YOLOViewController: Error applying combined thresholds: $e');
      try {
        debugPrint(
          'YOLOViewController: Trying individual threshold methods as fallback',
        );
        await _methodChannel!.invokeMethod('setConfidenceThreshold', {
          'threshold': _confidenceThreshold,
        });
        debugPrint(
          'YOLOViewController: Applied confidence threshold: $_confidenceThreshold',
        );
        await _methodChannel!.invokeMethod('setIoUThreshold', {
          'threshold': _iouThreshold,
        });
        debugPrint('YOLOViewController: Applied IoU threshold: $_iouThreshold');
        await _methodChannel!.invokeMethod('setNumItemsThreshold', {
          'numItems': _numItemsThreshold,
        });
        debugPrint(
          'YOLOViewController: Applied numItems threshold: $_numItemsThreshold',
        );
      } catch (e2) {
        debugPrint(
          'YOLOViewController: Error applying individual thresholds: $e2',
        );
      }
    }
  }

  /// Sets the confidence threshold for object detection.
  ///
  /// Only detections with confidence scores above [threshold] will be
  /// returned. The value is automatically clamped between 0.0 and 1.0.
  ///
  /// Example:
  /// ```dart
  /// // Only show detections with 70% confidence or higher
  /// await controller.setConfidenceThreshold(0.7);
  /// ```
  Future<void> setConfidenceThreshold(double threshold) async {
    final clampedThreshold = threshold.clamp(0.0, 1.0);
    _confidenceThreshold = clampedThreshold;
    if (_methodChannel == null) {
      debugPrint(
        'YOLOViewController: Warning - Cannot apply confidence threshold, view not yet created',
      );
      return;
    }
    try {
      await _methodChannel!.invokeMethod('setConfidenceThreshold', {
        'threshold': clampedThreshold,
      });
      debugPrint(
        'YOLOViewController: Applied confidence threshold: $_confidenceThreshold',
      );
    } catch (e) {
      debugPrint('YOLOViewController: Error applying confidence threshold: $e');
      return _applyThresholds();
    }
  }

  /// Sets the Intersection over Union (IoU) threshold.
  ///
  /// This threshold is used for non-maximum suppression to filter
  /// overlapping detections. Lower values result in fewer overlapping
  /// boxes. The value is automatically clamped between 0.0 and 1.0.
  ///
  /// Example:
  /// ```dart
  /// // Use stricter overlap filtering
  /// await controller.setIoUThreshold(0.3);
  /// ```
  Future<void> setIoUThreshold(double threshold) async {
    final clampedThreshold = threshold.clamp(0.0, 1.0);
    _iouThreshold = clampedThreshold;
    if (_methodChannel == null) {
      debugPrint(
        'YOLOViewController: Warning - Cannot apply IoU threshold, view not yet created',
      );
      return;
    }
    try {
      await _methodChannel!.invokeMethod('setIoUThreshold', {
        'threshold': clampedThreshold,
      });
      debugPrint('YOLOViewController: Applied IoU threshold: $_iouThreshold');
    } catch (e) {
      debugPrint('YOLOViewController: Error applying IoU threshold: $e');
      return _applyThresholds();
    }
  }

  /// Sets the maximum number of items to detect per frame.
  ///
  /// Limiting the number of detections can improve performance,
  /// especially on lower-end devices. The value is automatically
  /// clamped between 1 and 100.
  ///
  /// Example:
  /// ```dart
  /// // Only detect up to 10 objects per frame
  /// await controller.setNumItemsThreshold(10);
  /// ```
  Future<void> setNumItemsThreshold(int numItems) async {
    final clampedValue = numItems.clamp(1, 100);
    _numItemsThreshold = clampedValue;
    if (_methodChannel == null) {
      debugPrint(
        'YOLOViewController: Warning - Cannot apply numItems threshold, view not yet created',
      );
      return;
    }
    try {
      await _methodChannel!.invokeMethod('setNumItemsThreshold', {
        'numItems': clampedValue,
      });
      debugPrint(
        'YOLOViewController: Applied numItems threshold: $_numItemsThreshold',
      );
    } catch (e) {
      debugPrint('YOLOViewController: Error applying numItems threshold: $e');
      return _applyThresholds();
    }
  }

  /// Sets multiple thresholds at once.
  ///
  /// This is more efficient than calling individual threshold setters
  /// when you need to update multiple values. Only non-null parameters
  /// will be updated.
  ///
  /// Example:
  /// ```dart
  /// await controller.setThresholds(
  ///   confidenceThreshold: 0.6,
  ///   iouThreshold: 0.4,
  ///   numItemsThreshold: 20,
  /// );
  /// ```
  Future<void> setThresholds({
    double? confidenceThreshold,
    double? iouThreshold,
    int? numItemsThreshold,
  }) async {
    if (confidenceThreshold != null) {
      _confidenceThreshold = confidenceThreshold.clamp(0.0, 1.0);
    }
    if (iouThreshold != null) {
      _iouThreshold = iouThreshold.clamp(0.0, 1.0);
    }
    if (numItemsThreshold != null) {
      _numItemsThreshold = numItemsThreshold.clamp(1, 100);
    }
    return _applyThresholds();
  }

  /// Switches between front and back camera.
  ///
  /// This method toggles the camera between front-facing and back-facing modes.
  /// Returns a [Future] that completes when the camera has been switched.
  ///
  /// Example:
  /// ```dart
  /// // Create a controller
  /// final controller = YOLOViewController();
  ///
  /// // Switch between front and back camera
  /// await controller.switchCamera();
  /// ```
  Future<void> switchCamera() async {
    if (_methodChannel == null) {
      debugPrint(
        'YOLOViewController: Warning - Cannot switch camera, view not yet created',
      );
      return;
    }
    try {
      await _methodChannel!.invokeMethod('switchCamera');
      debugPrint('YOLOViewController: Camera switched successfully');
    } catch (e) {
      debugPrint('YOLOViewController: Error switching camera: $e');
    }
  }

  /// Sets the camera zoom level to a specific value.
  ///
  /// The zoom level must be within the supported range of the camera.
  /// Typical values are 0.5x, 1.0x, 2.0x, 3.0x, etc.
  ///
  /// Example:
  /// ```dart
  /// // Set zoom to 2x
  /// await controller.setZoomLevel(2.0);
  /// ```
  Future<void> setZoomLevel(double zoomLevel) async {
    if (_methodChannel == null) {
      debugPrint(
        'YoloViewController: Warning - Cannot set zoom level, view not yet created',
      );
      return;
    }
    try {
      await _methodChannel!.invokeMethod('setZoomLevel', {
        'zoomLevel': zoomLevel,
      });
      debugPrint('YoloViewController: Zoom level set to $zoomLevel');
    } catch (e) {
      debugPrint('YoloViewController: Error setting zoom level: $e');
    }
  }

  /// Switches the YOLO model on the existing view.
  ///
  /// This method allows changing the model without recreating the entire view.
  /// The view must be created before calling this method.
  ///
  /// Parameters:
  /// - [modelPath]: Path to the new model file
  /// - [task]: The YOLO task type for the new model
  ///
  /// Example:
  /// ```dart
  /// await controller.switchModel(
  ///   'assets/models/yolov8s.mlmodel',
  ///   YOLOTask.segment,
  /// );
  /// ```
  Future<void> switchModel(String modelPath, YOLOTask task) async {
    if (_methodChannel == null || _viewId == null) {
      debugPrint(
        'YoloViewController: Warning - Cannot switch model, view not yet created',
      );
      return;
    }
    try {
      debugPrint('YoloViewController: Switching model with viewId: $_viewId');

      // Call the platform method to switch model
      await const MethodChannel('yolo_single_image_channel').invokeMethod(
        'setModel',
        {'viewId': _viewId, 'modelPath': modelPath, 'task': task.name},
      );

      debugPrint(
        'YoloViewController: Model switched successfully to $modelPath with task ${task.name}',
      );
    } catch (e) {
      debugPrint('YoloViewController: Error switching model: $e');
      rethrow;
    }
  }
}

/// A Flutter widget that displays a real-time camera preview with YOLO object detection.
///
/// This widget creates a platform view that runs YOLO inference on camera frames
/// and provides detection results through callbacks. It supports various YOLO tasks
/// including object detection, segmentation, classification, pose estimation, and
/// oriented bounding box detection.
///
/// Example:
/// ```dart
/// YOLOView(
///   modelPath: 'assets/models/yolov8n.mlmodel',
///   task: YOLOTask.detect,
///   onResult: (List<YOLOResult> results) {
///     // Handle detection results
///     for (var result in results) {
///       print('Detected ${result.className} with ${result.confidence}');
///     }
///   },
///   onPerformanceMetrics: (Map<String, double> metrics) {
///     print('FPS: ${metrics['fps']}');
///   },
/// )
/// ```
///
/// The widget requires camera permissions to be granted before use.
/// On iOS, add NSCameraUsageDescription to Info.plist.
/// On Android, add CAMERA permission to AndroidManifest.xml.
class YOLOView extends StatefulWidget {
  /// Path to the YOLO model file.
  ///
  /// The model should be placed in the app's assets folder and
  /// included in pubspec.yaml. Supported formats:
  /// - iOS: .mlmodel (Core ML)
  /// - Android: .tflite (TensorFlow Lite)
  final String modelPath;

  /// The type of YOLO task to perform.
  ///
  /// This must match the task the model was trained for.
  /// See [YOLOTask] for available options.
  final YOLOTask task;

  /// Optional controller for managing detection settings.
  ///
  /// If not provided, a default controller will be created internally.
  /// Use a controller when you need to adjust thresholds or switch cameras.
  final YOLOViewController? controller;

  /// The camera resolution to use.
  ///
  /// Currently not implemented. Reserved for future use.
  final String cameraResolution;

  /// Callback invoked when new detection results are available.
  ///
  /// This callback is called for each processed frame that contains
  /// detections. The frequency depends on the device's processing speed.
  final Function(List<YOLOResult>)? onResult;

  /// Callback invoked with performance metrics.
  ///
  /// Provides real-time performance data including:
  /// - 'processingTimeMs': Time to process a single frame
  /// - 'fps': Current frames per second
  final Function(Map<String, double> metrics)? onPerformanceMetrics;

  /// Whether to show native UI controls on the camera preview.
  ///
  /// When true, platform-specific UI elements may be displayed,
  /// such as bounding boxes and labels drawn natively.
  final bool showNativeUI;

<<<<<<< HEAD
  /// Callback invoked when the camera zoom level changes.
  ///
  /// Provides the current zoom level as a double value (e.g., 1.0, 2.0, 3.5).
  final Function(double zoomLevel)? onZoomChanged;

  const YoloView({
=======
  const YOLOView({
>>>>>>> cf1f53b0
    super.key,
    required this.modelPath,
    required this.task,
    this.controller,
    this.cameraResolution = '720p',
    this.onResult,
    this.onPerformanceMetrics,
    this.showNativeUI = false,
    this.onZoomChanged,
  });

  @override
  State<YOLOView> createState() => YOLOViewState();
}

/// State for the [YOLOView] widget.
///
/// Manages platform view creation, event channel subscriptions,
/// and communication with native YOLO implementations.
class YOLOViewState extends State<YOLOView> {
  late EventChannel _resultEventChannel;
  StreamSubscription<dynamic>? _resultSubscription;
  late MethodChannel _methodChannel;

  late YOLOViewController _effectiveController;

  final String _viewId = UniqueKey().toString();
  int? _platformViewId;

  @override
  void initState() {
    super.initState();

    debugPrint(
      'YOLOView (Dart initState): Creating channels with _viewId: $_viewId',
    );

    final resultChannelName = 'com.ultralytics.yolo/detectionResults_$_viewId';
    _resultEventChannel = EventChannel(resultChannelName);
    debugPrint(
      'YOLOView (Dart initState): Result EventChannel created: $resultChannelName',
    );

    final controlChannelName = 'com.ultralytics.yolo/controlChannel_$_viewId';
    _methodChannel = MethodChannel(controlChannelName);
    debugPrint(
      'YOLOView (Dart initState): Control MethodChannel created: $controlChannelName',
    );

    _setupController();

    if (widget.onResult != null || widget.onPerformanceMetrics != null) {
      _subscribeToResults();
    }
  }

  void _setupController() {
    if (widget.controller != null) {
      _effectiveController = widget.controller!;
    } else {
      _effectiveController = YOLOViewController();
    }
    // Don't initialize here since we don't have the platform view ID yet
    // It will be initialized in _onPlatformViewCreated
  }

  @override
  void didUpdateWidget(YOLOView oldWidget) {
    super.didUpdateWidget(oldWidget);

    if (oldWidget.controller != widget.controller) {
      _setupController();
    }

    if (oldWidget.onResult != widget.onResult ||
        oldWidget.onPerformanceMetrics != widget.onPerformanceMetrics) {
      if (widget.onResult == null && widget.onPerformanceMetrics == null) {
        _cancelResultSubscription();
      } else {
        // If at least one callback is now non-null, ensure subscription
        _subscribeToResults();
      }
    }

    if (oldWidget.showNativeUI != widget.showNativeUI) {
      _methodChannel.invokeMethod('setShowUIControls', {
        'show': widget.showNativeUI,
      });
    }

    // Handle model or task changes
    if (_platformViewId != null &&
        (oldWidget.modelPath != widget.modelPath ||
            oldWidget.task != widget.task)) {
      debugPrint('YoloView: Model or task changed, switching model');
      _effectiveController
          .switchModel(widget.modelPath, widget.task)
          .catchError((e) {
            debugPrint(
              'YoloView: Error switching model in didUpdateWidget: $e',
            );
          });
    }
  }

  @override
  void dispose() {
    _cancelResultSubscription();
    super.dispose();
  }

  void _subscribeToResults() {
    _cancelResultSubscription();

    debugPrint(
      'YOLOView: Setting up event stream listener for channel: ${_resultEventChannel.name}',
    );

    _resultSubscription = _resultEventChannel.receiveBroadcastStream().listen(
      (dynamic event) {
        debugPrint('YOLOView: Received event from native platform: $event');

        if (event is Map && event.containsKey('test')) {
          debugPrint('YOLOView: Received test message: ${event['test']}');
          return;
        }

        if (event is Map) {
          // Handle detection results
          if (widget.onResult != null && event.containsKey('detections')) {
            try {
              final List<dynamic> detections = event['detections'] ?? [];
              debugPrint('YOLOView: Received ${detections.length} detections');

              for (var i = 0; i < detections.length && i < 3; i++) {
                final detection = detections[i];
                final className = detection['className'] ?? 'unknown';
                final confidence = detection['confidence'] ?? 0.0;
                debugPrint(
                  'YOLOView: Detection $i - $className (${(confidence * 100).toStringAsFixed(1)}%)',
                );
              }

              final results = _parseDetectionResults(event);
              debugPrint('YOLOView: Parsed results count: ${results.length}');
              widget.onResult!(results);
              debugPrint('YOLOView: Called onResult callback with results');
            } catch (e, s) {
              debugPrint('Error parsing detection results: $e');
              debugPrint('Stack trace for detection error: $s');
              debugPrint(
                'YOLOView: Event keys for detection error: ${event.keys.toList()}',
              );
              if (event.containsKey('detections')) {
                final detections = event['detections'];
                debugPrint(
                  'YOLOView: Detections type for error: ${detections.runtimeType}',
                );
                if (detections is List && detections.isNotEmpty) {
                  debugPrint(
                    'YOLOView: First detection keys for error: ${detections.first?.keys?.toList()}',
                  );
                }
              }
            }
          }

          // Handle performance metrics
          if (widget.onPerformanceMetrics != null) {
            try {
              final double? processingTimeMs =
                  (event['processingTimeMs'] as num?)?.toDouble();
              final double? fps = (event['fps'] as num?)?.toDouble();

              if (processingTimeMs != null && fps != null) {
                widget.onPerformanceMetrics!({
                  'processingTimeMs': processingTimeMs,
                  'fps': fps,
                });
                debugPrint(
                  'YOLOView: Called onPerformanceMetrics callback with: processingTimeMs=$processingTimeMs, fps=$fps',
                );
              }
            } catch (e, s) {
              debugPrint('Error parsing performance metrics: $e');
              debugPrint('Stack trace for metrics error: $s');
              debugPrint(
                'YOLOView: Event keys for metrics error: ${event.keys.toList()}',
              );
            }
          }
        } else {
          debugPrint(
            'YOLOView: Received invalid event format or no relevant callbacks are set. Event type: ${event.runtimeType}',
          );
        }
      },
      onError: (dynamic error, StackTrace stackTrace) {
        // Added StackTrace
        debugPrint('Error from detection results stream: $error');
        debugPrint('Stack trace from stream error: $stackTrace');

        Future.delayed(const Duration(seconds: 2), () {
          if (_resultSubscription != null && mounted) {
            // Check mounted before resubscribing
            debugPrint('YOLOView: Attempting to resubscribe after error');
            _subscribeToResults();
          } else {
            debugPrint(
              'YOLOView: Not resubscribing (stream already null or widget disposed)',
            );
          }
        });
      },
      onDone: () {
        debugPrint('YOLOView: Event stream closed for $_viewId');
        _resultSubscription = null;
      },
    );
    debugPrint('YOLOView: Event stream listener setup complete for $_viewId');
  }

  @visibleForTesting
  void cancelResultSubscription() {
    _cancelResultSubscription();
  }

  void _cancelResultSubscription() {
    if (_resultSubscription != null) {
      debugPrint(
        'YOLOView: Cancelling existing result subscription for $_viewId',
      );
      _resultSubscription!.cancel();
      _resultSubscription = null;
    }
  }

  @visibleForTesting
  List<YOLOResult> parseDetectionResults(Map<dynamic, dynamic> event) {
    return _parseDetectionResults(event);
  }

  List<YOLOResult> _parseDetectionResults(Map<dynamic, dynamic> event) {
    final List<dynamic> detectionsData = event['detections'] ?? [];
    debugPrint('YOLOView: Parsing ${detectionsData.length} detections');

    if (detectionsData.isNotEmpty) {
      final first = detectionsData.first;
      debugPrint(
        'YOLOView: First detection structure: ${first.runtimeType} with keys: ${first is Map ? first.keys.toList() : "not a map"}',
      );

      if (first is Map) {
        debugPrint('YOLOView: ClassIndex: ${first["classIndex"]}');
        debugPrint('YOLOView: ClassName: ${first["className"]}');
        debugPrint('YOLOView: Confidence: ${first["confidence"]}');
        debugPrint('YOLOView: BoundingBox: ${first["boundingBox"]}');
        debugPrint('YOLOView: NormalizedBox: ${first["normalizedBox"]}');
      }
    }

    try {
      final results = detectionsData.map((detection) {
        try {
          return YOLOResult.fromMap(detection);
        } catch (e) {
          debugPrint('YOLOView: Error parsing single detection: $e');
          debugPrint('YOLOView: Problem detection data: $detection');
          rethrow;
        }
      }).toList();

      debugPrint('YOLOView: Successfully parsed ${results.length} results');
      return results;
    } catch (e) {
      debugPrint('YOLOView: Error parsing detections list: $e');
      return [];
    }
  }

  @override
  Widget build(BuildContext context) {
    const viewType = 'com.ultralytics.yolo/YOLOPlatformView';
    final creationParams = <String, dynamic>{
      'modelPath': widget.modelPath,
      'task': widget.task.name,
      'confidenceThreshold': _effectiveController.confidenceThreshold,
      'iouThreshold': _effectiveController.iouThreshold,
      'numItemsThreshold': _effectiveController.numItemsThreshold,
      'viewId': _viewId,
    };

    // This was causing issues in initState/didUpdateWidget, better to call once after view created.
    // WidgetsBinding.instance.addPostFrameCallback((_) {
    //   if (mounted) { // Ensure widget is still mounted
    //    _methodChannel.invokeMethod('setShowUIControls', {'show': widget.showNativeUI});
    //   }
    // });

    Widget platformView;
    if (defaultTargetPlatform == TargetPlatform.android) {
      platformView = AndroidView(
        viewType: viewType,
        layoutDirection: TextDirection.ltr,
        creationParams: creationParams,
        creationParamsCodec: const StandardMessageCodec(),
        onPlatformViewCreated: _onPlatformViewCreated,
      );
    } else if (defaultTargetPlatform == TargetPlatform.iOS) {
      platformView = UiKitView(
        viewType: viewType,
        layoutDirection: TextDirection.ltr,
        creationParams: creationParams,
        creationParamsCodec: const StandardMessageCodec(),
        onPlatformViewCreated: _onPlatformViewCreated,
      );
    } else {
      platformView = const Center(
        child: Text('Platform not supported for YOLOView'),
      );
    }
    return platformView;
  }

  void _onPlatformViewCreated(int id) {
    debugPrint(
      'YOLOView: Platform view created with system id: $id, our viewId: $_viewId',
    );

    _platformViewId = id;

    // _cancelResultSubscription(); // Already called in _subscribeToResults if needed

    if (widget.onResult != null || widget.onPerformanceMetrics != null) {
      debugPrint(
        'YOLOView: Re-subscribing to results after platform view creation for $_viewId',
      );
      _subscribeToResults();
    }

    debugPrint('YoloView: Initializing controller with platform view ID: $id');
    _effectiveController._init(
      _methodChannel,
      id,
    ); // Re-init controller with the now valid method channel

    _methodChannel.invokeMethod('setShowUIControls', {
      'show': widget.showNativeUI,
    });

    _methodChannel.setMethodCallHandler((call) async {
      debugPrint(
        'YOLOView: Received method call from platform: ${call.method} for $_viewId',
      );

      switch (call.method) {
        case 'recreateEventChannel':
          debugPrint(
            'YOLOView: Platform requested recreation of event channel for $_viewId',
          );
          _cancelResultSubscription();
          Future.delayed(const Duration(milliseconds: 100), () {
            if (mounted &&
                (widget.onResult != null ||
                    widget.onPerformanceMetrics != null)) {
              _subscribeToResults();
              debugPrint('YOLOView: Event channel recreated for $_viewId');
            }
          });
          return null;
        case 'onZoomChanged':
          final zoomLevel = call.arguments as double?;
          if (zoomLevel != null && widget.onZoomChanged != null) {
            debugPrint('YoloView: Zoom level changed to $zoomLevel');
            widget.onZoomChanged!(zoomLevel);
          }
          return null;
        default:
          debugPrint('YOLOView: Unknown method call: ${call.method}');
          return null;
      }
    });
  }

  // Methods to be called via GlobalKey
  /// Sets the confidence threshold through the widget's state.
  ///
  /// This method can be called using a GlobalKey to access the state:
  /// ```dart
  /// final key = GlobalKey<YOLOViewState>();
  /// // Later...
  /// key.currentState?.setConfidenceThreshold(0.7);
  /// ```
  Future<void> setConfidenceThreshold(double threshold) {
    return _effectiveController.setConfidenceThreshold(threshold);
  }

  /// Sets the IoU threshold through the widget's state.
  ///
  /// This method can be called using a GlobalKey to access the state.
  Future<void> setIoUThreshold(double threshold) {
    return _effectiveController.setIoUThreshold(threshold);
  }

  /// Sets the maximum number of items threshold through the widget's state.
  ///
  /// This method can be called using a GlobalKey to access the state.
  Future<void> setNumItemsThreshold(int numItems) {
    return _effectiveController.setNumItemsThreshold(numItems);
  }

  /// Sets multiple thresholds through the widget's state.
  ///
  /// This method can be called using a GlobalKey to access the state.
  Future<void> setThresholds({
    double? confidenceThreshold,
    double? iouThreshold,
    int? numItemsThreshold,
  }) {
    return _effectiveController.setThresholds(
      confidenceThreshold: confidenceThreshold,
      iouThreshold: iouThreshold,
      numItemsThreshold: numItemsThreshold,
    );
  }

  /// Switches between front and back camera.
  ///
  /// This method toggles the camera between front-facing and back-facing modes.
  /// It delegates to the effective controller's switchCamera method.
  /// Returns a [Future] that completes when the camera has been switched.
  Future<void> switchCamera() {
    return _effectiveController.switchCamera();
  }

  /// Sets the camera zoom level to a specific value.
  ///
  /// The zoom level must be within the supported range of the camera.
  /// Typical values are 0.5x, 1.0x, 2.0x, 3.0x, etc.
  /// It delegates to the effective controller's setZoomLevel method.
  /// Returns a [Future] that completes when the zoom level has been set.
  Future<void> setZoomLevel(double zoomLevel) {
    return _effectiveController.setZoomLevel(zoomLevel);
  }
}<|MERGE_RESOLUTION|>--- conflicted
+++ resolved
@@ -423,16 +423,12 @@
   /// such as bounding boxes and labels drawn natively.
   final bool showNativeUI;
 
-<<<<<<< HEAD
   /// Callback invoked when the camera zoom level changes.
   ///
   /// Provides the current zoom level as a double value (e.g., 1.0, 2.0, 3.5).
   final Function(double zoomLevel)? onZoomChanged;
 
-  const YoloView({
-=======
   const YOLOView({
->>>>>>> cf1f53b0
     super.key,
     required this.modelPath,
     required this.task,
