// Ultralytics 🚀 AGPL-3.0 License - https://ultralytics.com/license

// lib/yolo_view.dart

import 'dart:async';
import 'package:flutter/foundation.dart' show defaultTargetPlatform;
import 'package:flutter/material.dart';
import 'package:flutter/services.dart';
import 'package:ultralytics_yolo/utils/logger.dart';
import 'package:ultralytics_yolo/yolo_result.dart';
import 'package:ultralytics_yolo/yolo_task.dart';
import 'package:ultralytics_yolo/yolo_streaming_config.dart';
import 'package:ultralytics_yolo/yolo_performance_metrics.dart';

/// Controller for interacting with a [YOLOView] widget.
///
/// This controller provides methods to adjust detection thresholds
/// and camera settings for real-time object detection. It manages
/// the communication with the native platform views.
///
/// Example:
/// ```dart
/// class MyDetectorScreen extends StatefulWidget {
///   @override
///   State<MyDetectorScreen> createState() => _MyDetectorScreenState();
/// }
///
/// class _MyDetectorScreenState extends State<MyDetectorScreen> {
///   final controller = YOLOViewController();
///
///   @override
///   Widget build(BuildContext context) {
///     return Column(
///       children: [
///         Expanded(
///           child: YOLOView(
///             modelPath: 'assets/yolov8n.mlmodel',
///             task: YOLOTask.detect,
///             controller: controller,
///             onResult: (results) {
///               print('Detected ${results.length} objects');
///             },
///           ),
///         ),
///         ElevatedButton(
///           onPressed: () => controller.switchCamera(),
///           child: Text('Switch Camera'),
///         ),
///       ],
///     );
///   }
/// }
/// ```
class YOLOViewController {
  MethodChannel? _methodChannel;
  int? _viewId;

  double _confidenceThreshold = 0.5;
  double _iouThreshold = 0.45;
  int _numItemsThreshold = 30;

  /// The current confidence threshold for detections.
  ///
  /// Only detections with confidence scores above this threshold
  /// will be returned. Default is 0.5 (50%).
  double get confidenceThreshold => _confidenceThreshold;

  /// The current Intersection over Union (IoU) threshold.
  ///
  /// Used for non-maximum suppression to filter overlapping
  /// detections. Default is 0.45.
  double get iouThreshold => _iouThreshold;

  /// The maximum number of items to detect per frame.
  ///
  /// Limits the number of detections returned to improve
  /// performance. Default is 30.
  int get numItemsThreshold => _numItemsThreshold;

  /// Whether the controller has been initialized with a platform view.
  ///
  /// Returns true if the controller is connected to a native view and
  /// can receive method calls.
  bool get isInitialized => _methodChannel != null && _viewId != null;

  @visibleForTesting
  void init(MethodChannel methodChannel, int viewId) =>
      _init(methodChannel, viewId);

  void _init(MethodChannel methodChannel, int viewId) {
    _methodChannel = methodChannel;
    _viewId = viewId;
    _applyThresholds();
  }

  Future<void> _applyThresholds() async {
    if (_methodChannel == null) {
      logInfo(
        'YOLOViewController: Warning - Cannot apply thresholds, view not yet created',
      );
      return;
    }
    try {
      await _methodChannel!.invokeMethod('setThresholds', {
        'confidenceThreshold': _confidenceThreshold,
        'iouThreshold': _iouThreshold,
        'numItemsThreshold': _numItemsThreshold,
      });
    } catch (e) {
      logInfo('YOLOViewController: Error applying combined thresholds: $e');
      try {
        await _methodChannel!.invokeMethod('setConfidenceThreshold', {
          'threshold': _confidenceThreshold,
        });
        await _methodChannel!.invokeMethod('setIoUThreshold', {
          'threshold': _iouThreshold,
        });
        await _methodChannel!.invokeMethod('setNumItemsThreshold', {
          'numItems': _numItemsThreshold,
        });
      } catch (e2) {
        logInfo(
          'YOLOViewController: Error applying individual thresholds: $e2',
        );
      }
    }
  }

  /// Sets the confidence threshold for object detection.
  ///
  /// Only detections with confidence scores above [threshold] will be
  /// returned. The value is automatically clamped between 0.0 and 1.0.
  ///
  /// Example:
  /// ```dart
  /// // Only show detections with 70% confidence or higher
  /// await controller.setConfidenceThreshold(0.7);
  /// ```
  Future<void> setConfidenceThreshold(double threshold) async {
    final clampedThreshold = threshold.clamp(0.0, 1.0);
    _confidenceThreshold = clampedThreshold;
    if (_methodChannel == null) {
      logInfo(
        'YOLOViewController: Warning - Cannot apply confidence threshold, view not yet created',
      );
      return;
    }
    try {
      await _methodChannel!.invokeMethod('setConfidenceThreshold', {
        'threshold': clampedThreshold,
      });
    } catch (e) {
      logInfo('YOLOViewController: Error applying confidence threshold: $e');
      return _applyThresholds();
    }
  }

  /// Sets the Intersection over Union (IoU) threshold.
  ///
  /// This threshold is used for non-maximum suppression to filter
  /// overlapping detections. Lower values result in fewer overlapping
  /// boxes. The value is automatically clamped between 0.0 and 1.0.
  ///
  /// Example:
  /// ```dart
  /// // Use stricter overlap filtering
  /// await controller.setIoUThreshold(0.3);
  /// ```
  Future<void> setIoUThreshold(double threshold) async {
    final clampedThreshold = threshold.clamp(0.0, 1.0);
    _iouThreshold = clampedThreshold;
    if (_methodChannel == null) {
      logInfo(
        'YOLOViewController: Warning - Cannot apply IoU threshold, view not yet created',
      );
      return;
    }
    try {
      await _methodChannel!.invokeMethod('setIoUThreshold', {
        'threshold': clampedThreshold,
      });
    } catch (e) {
      logInfo('YOLOViewController: Error applying IoU threshold: $e');
      return _applyThresholds();
    }
  }

  /// Sets the maximum number of items to detect per frame.
  ///
  /// Limiting the number of detections can improve performance,
  /// especially on lower-end devices. The value is automatically
  /// clamped between 1 and 100.
  ///
  /// Example:
  /// ```dart
  /// // Only detect up to 10 objects per frame
  /// await controller.setNumItemsThreshold(10);
  /// ```
  Future<void> setNumItemsThreshold(int numItems) async {
    final clampedValue = numItems.clamp(1, 100);
    _numItemsThreshold = clampedValue;
    if (_methodChannel == null) {
      logInfo(
        'YOLOViewController: Warning - Cannot apply numItems threshold, view not yet created',
      );
      return;
    }
    try {
      await _methodChannel!.invokeMethod('setNumItemsThreshold', {
        'numItems': clampedValue,
      });
      return _applyThresholds();
    } catch (e) {
      logInfo('YOLOViewController: Error applying numItems threshold: $e');
    }
  }

  /// Sets multiple thresholds at once.
  ///
  /// This method allows updating multiple thresholds in a single call,
  /// which is more efficient than setting them individually.
  ///
  /// Example:
  /// ```dart
  /// await controller.setThresholds(
  ///   confidenceThreshold: 0.6,
  ///   iouThreshold: 0.4,
  ///   numItemsThreshold: 20,
  /// );
  /// ```
  Future<void> setThresholds({
    double? confidenceThreshold,
    double? iouThreshold,
    int? numItemsThreshold,
  }) async {
    if (confidenceThreshold != null) {
      _confidenceThreshold = confidenceThreshold.clamp(0.0, 1.0);
    }
    if (iouThreshold != null) {
      _iouThreshold = iouThreshold.clamp(0.0, 1.0);
    }
    if (numItemsThreshold != null) {
      _numItemsThreshold = numItemsThreshold.clamp(1, 100);
    }
    return _applyThresholds();
  }

  /// Switches between front and back camera.
  ///
  /// This method toggles the camera between front-facing and back-facing modes.
  /// Returns a [Future] that completes when the camera has been switched.
  ///
  /// Example:
  /// ```dart
  /// // Create a controller
  /// final controller = YOLOViewController();
  ///
  /// // Switch between front and back camera
  /// await controller.switchCamera();
  /// ```
  Future<void> switchCamera() async {
    if (_methodChannel == null) {
      logInfo(
        'YOLOViewController: Warning - Cannot switch camera, view not yet created',
      );
      return;
    }
    try {
      await _methodChannel!.invokeMethod('switchCamera');
    } catch (e) {
      logInfo('YOLOViewController: Error switching camera: $e');
    }
  }

  /// Sets the camera zoom level to a specific value.
  ///
  /// The zoom level must be within the supported range of the camera.
  /// Typical values are 0.5x, 1.0x, 2.0x, 3.0x, etc.
  ///
  /// Example:
  /// ```dart
  /// // Set zoom to 2x
  /// await controller.setZoomLevel(2.0);
  /// ```
  Future<void> setZoomLevel(double zoomLevel) async {
    if (_methodChannel == null) {
      logInfo(
        'YoloViewController: Warning - Cannot set zoom level, view not yet created',
      );
      return;
    }
    try {
      await _methodChannel!.invokeMethod('setZoomLevel', {
        'zoomLevel': zoomLevel,
      });
    } catch (e) {
      logInfo('YoloViewController: Error setting zoom level: $e');
    }
  }

  /// Switches to a different YOLO model.
  ///
  /// This method allows changing the model without recreating the entire view.
  /// The view must be created before calling this method.
  ///
  /// Parameters:
  /// - [modelPath]: Path to the new model file
  /// - [task]: The YOLO task type for the new model
  ///
  /// Example:
  /// ```dart
  /// await controller.switchModel(
  ///   'assets/models/yolov8s.mlmodel',
  ///   YOLOTask.segment,
  /// );
  /// ```
  ///
  /// @param modelPath The path to the new model file
  /// @param task The task type for the new model
  Future<void> switchModel(String modelPath, YOLOTask task) async {
    if (_methodChannel == null || _viewId == null) {
      logInfo(
        'YoloViewController: Warning - Cannot switch model, view not yet created',
      );
      return;
    }
    try {
      await const MethodChannel('yolo_single_image_channel').invokeMethod(
        'setModel',
        {'viewId': _viewId, 'modelPath': modelPath, 'task': task.name},
      );
    } catch (e) {
      logInfo('YoloViewController: Error switching model: $e');
      rethrow;
    }
  }

  /// Sets the streaming configuration for real-time detection.
  ///
  /// This method allows dynamic configuration of what data is included
  /// in the detection stream, enabling performance optimization based
  /// on application needs.
  ///
  /// Example:
  /// ```dart
  /// // Switch to minimal streaming for better performance
  /// await controller.setStreamingConfig(
  ///   YOLOStreamingConfig.minimal(),
  /// );
  ///
  /// // Switch to full data streaming
  /// await controller.setStreamingConfig(
  ///   YOLOStreamingConfig.full(),
  /// );
  /// ```
  ///
  /// @param config The streaming configuration to apply
  Future<void> setStreamingConfig(YOLOStreamingConfig config) async {
    if (_methodChannel == null) {
      logInfo(
        'YOLOViewController: Warning - Cannot set streaming config, view not yet created',
      );
      return;
    }
    try {
      await _methodChannel!.invokeMethod('setStreamingConfig', {
        'includeDetections': config.includeDetections,
        'includeClassifications': config.includeClassifications,
        'includeProcessingTimeMs': config.includeProcessingTimeMs,
        'includeFps': config.includeFps,
        'includeMasks': config.includeMasks,
        'includePoses': config.includePoses,
        'includeOBB': config.includeOBB,
        'includeOriginalImage': config.includeOriginalImage,
        'maxFPS': config.maxFPS,
        'throttleInterval': config.throttleInterval?.inMilliseconds,
        'inferenceFrequency': config.inferenceFrequency,
        'skipFrames': config.skipFrames,
      });
    } catch (e) {
      logInfo('YOLOViewController: Error setting streaming config: $e');
    }
  }

<<<<<<< HEAD
  // region Recording Functions
  
  /// Starts video recording with YOLO inference overlay.
  ///
  /// This method initiates video recording of the camera feed with real-time
  /// YOLO inference results overlaid on the video. The recorded video will
  /// include all detection boxes, classifications, and other visual elements.
  ///
  /// Parameters:
  /// - [includeAudio]: Whether to include audio in the recording (default: true)
  ///
  /// Returns a [Future<String>] containing the file path or URI of the recorded video.
  /// 
  /// Throws an exception if:
  /// - Recording is already in progress
  /// - Camera permissions are not granted
  /// - Storage permissions are not available (Android)
  /// - The device doesn't support video recording
  ///
  /// Example:
  /// ```dart
  /// try {
  ///   final videoPath = await controller.startRecording();
  ///   print('Recording started, will save to: $videoPath');
  /// } catch (e) {
  ///   print('Failed to start recording: $e');
  /// }
  /// ```
  ///
  /// Platform-specific behavior:
  /// - **iOS**: Video saved to app's Documents directory
  /// - **Android**: Video saved to MediaStore (Movies/YOLORecordings)
  Future<String> startRecording({bool includeAudio = true}) async {
    if (_methodChannel == null) {
      throw Exception('Cannot start recording - view not yet created');
    }
    
    try {
      final result = await _methodChannel!.invokeMethod<String>('startRecording', {
        'includeAudio': includeAudio,
      });
      
      if (result == null) {
        throw Exception('Recording failed - no result returned');
      }
      
      return result;
    } catch (e) {
      logInfo('YOLOViewController: Error starting recording: $e');
      rethrow;
    }
  }

  /// Stops the current video recording.
  ///
  /// This method stops the ongoing video recording and finalizes the video file.
  /// The method returns the final path or URI where the completed video is stored.
  ///
  /// Returns a [Future<String>] containing the file path or URI of the completed video.
  ///
  /// Throws an exception if:
  /// - No recording is currently in progress
  /// - An error occurs while finalizing the video
  ///
  /// Example:
  /// ```dart
  /// try {
  ///   final videoPath = await controller.stopRecording();
  ///   print('Recording completed and saved to: $videoPath');
  ///   
  ///   // You can now share, play, or process the video
  ///   await Share.shareFiles([videoPath], text: 'Check out my YOLO detection video!');
  /// } catch (e) {
  ///   print('Failed to stop recording: $e');
  /// }
  /// ```
  ///
  /// Platform-specific behavior:
  /// - **iOS**: Returns file:// URL to the saved video
  /// - **Android**: Returns content:// URI that can be used with MediaStore
  Future<String> stopRecording() async {
    if (_methodChannel == null) {
      throw Exception('Cannot stop recording - view not yet created');
    }
    
    try {
      final result = await _methodChannel!.invokeMethod<String>('stopRecording');
      
      if (result == null) {
        throw Exception('Stop recording failed - no result returned');
      }
      
      return result;
    } catch (e) {
      logInfo('YOLOViewController: Error stopping recording: $e');
      rethrow;
    }
  }

  /// Checks if video recording is currently in progress.
  ///
  /// This method returns the current recording state without affecting
  /// the recording process.
  ///
  /// Returns a [Future<bool>] indicating whether recording is active.
  ///
  /// Example:
  /// ```dart
  /// if (await controller.isRecording()) {
  ///   print('Recording is in progress');
  ///   // Show recording indicator in UI
  /// } else {
  ///   print('Not currently recording');
  ///   // Show start recording button
  /// }
  /// ```
  Future<bool> isRecording() async {
    if (_methodChannel == null) {
      return false;
    }
    
    try {
      final result = await _methodChannel!.invokeMethod<bool>('isRecording');
      return result ?? false;
    } catch (e) {
      logInfo('YOLOViewController: Error checking recording status: $e');
      return false;
    }
  }

  /// Sets whether audio should be included in video recordings.
  ///
  /// This setting affects future recordings started with [startRecording].
  /// It does not affect recordings that are already in progress.
  ///
  /// Parameters:
  /// - [enabled]: Whether to include audio in recordings (default: true)
  ///
  /// Note: On Android, this requires RECORD_AUDIO permission.
  /// If the permission is not granted, recordings will be video-only
  /// regardless of this setting.
  ///
  /// Example:
  /// ```dart
  /// // Disable audio for privacy or performance reasons
  /// await controller.setAudioEnabled(false);
  /// 
  /// // Start a video-only recording
  /// await controller.startRecording();
  /// ```
  Future<void> setAudioEnabled(bool enabled) async {
    if (_methodChannel == null) {
      logInfo(
        'YOLOViewController: Warning - Cannot set audio enabled, view not yet created',
      );
      return;
    }
    
    try {
      await _methodChannel!.invokeMethod('setAudioEnabled', {
        'enabled': enabled,
      });
    } catch (e) {
      logInfo('YOLOViewController: Error setting audio enabled: $e');
    }
  }

  // endregion
=======
  /// Stops the camera and inference processing.
  ///
  /// This method completely stops the camera preview and any running
  /// YOLO inference. Use this when navigating away from the detection
  /// screen to conserve battery and processing power.
  ///
  /// Example:
  /// ```dart
  /// // Stop camera when navigating away
  /// await controller.stop();
  /// ```
  Future<void> stop() async {
    if (_methodChannel == null) {
      debugPrint(
        'YOLOViewController: Warning - Cannot stop, view not yet created',
      );
      return;
    }
    try {
      await _methodChannel!.invokeMethod('stop');
      debugPrint('YOLOViewController: Stopped successfully');
    } catch (e) {
      debugPrint('YOLOViewController: Error stopping: $e');
    }
  }

  /// Pauses the camera and inference processing.
  ///
  /// This method pauses the camera preview and YOLO inference without
  /// fully releasing resources. Use this for temporary pauses where
  /// you plan to resume shortly.
  ///
  /// Example:
  /// ```dart
  /// // Pause detection temporarily
  /// await controller.pause();
  /// ```
  Future<void> pause() async {
    if (_methodChannel == null) {
      debugPrint(
        'YOLOViewController: Warning - Cannot pause, view not yet created',
      );
      return;
    }
    try {
      await _methodChannel!.invokeMethod('pause');
      debugPrint('YOLOViewController: Paused successfully');
    } catch (e) {
      debugPrint('YOLOViewController: Error pausing: $e');
    }
  }

  /// Resumes the camera and inference processing.
  ///
  /// This method resumes the camera preview and YOLO inference after
  /// being paused or stopped. It reinitializes the camera if necessary.
  ///
  /// Example:
  /// ```dart
  /// // Resume detection after pause
  /// await controller.resume();
  /// ```
  Future<void> resume() async {
    if (_methodChannel == null) {
      debugPrint(
        'YOLOViewController: Warning - Cannot resume, view not yet created',
      );
      return;
    }
    try {
      await _methodChannel!.invokeMethod('resume');
      debugPrint('YOLOViewController: Resumed successfully');
    } catch (e) {
      debugPrint('YOLOViewController: Error resuming: $e');
    }
  }
>>>>>>> fe143379
}

/// A Flutter widget that displays a real-time camera preview with YOLO object detection.
///
/// This widget creates a platform view that runs YOLO inference on camera frames
/// and provides detection results through callbacks. It supports various YOLO tasks
/// including object detection, segmentation, classification, pose estimation, and
/// oriented bounding box detection.
///
/// Example:
/// ```dart
/// YOLOView(
///   modelPath: 'assets/models/yolov8n.mlmodel',
///   task: YOLOTask.detect,
///   onResult: (List<YOLOResult> results) {
///     // Handle detection results
///     for (var result in results) {
///       print('Detected ${result.className} with ${result.confidence}');
///     }
///   },
///   onPerformanceMetrics: (Map<String, double> metrics) {
///     print('FPS: ${metrics['fps']}');
///   },
/// )
/// ```
///
/// The widget requires camera permissions to be granted before use.
/// On iOS, add NSCameraUsageDescription to Info.plist.
/// On Android, add CAMERA permission to AndroidManifest.xml.
class YOLOView extends StatefulWidget {
  /// Path to the YOLO model file.
  ///
  /// The model should be placed in the app's assets folder and
  /// included in pubspec.yaml. Supported formats:
  /// - iOS: .mlmodel (Core ML)
  /// - Android: .tflite (TensorFlow Lite)
  final String modelPath;

  /// The type of YOLO task to perform.
  ///
  /// This must match the task the model was trained for.
  /// See [YOLOTask] for available options.
  final YOLOTask task;

  /// Optional controller for managing detection settings.
  ///
  /// If not provided, a default controller will be created internally.
  /// Use a controller when you need to adjust thresholds or switch cameras.
  final YOLOViewController? controller;

  /// The camera resolution to use.
  ///
  /// Currently not implemented. Reserved for future use.
  final String cameraResolution;

  /// Callback invoked when new detection results are available.
  ///
  /// This callback provides structured, type-safe detection results as [YOLOResult] objects.
  /// It's the recommended callback for basic object detection applications.
  ///
  /// **Usage:** Basic detection, UI updates, simple statistics
  /// **Performance:** Lightweight (~1-2KB per frame)
  /// **Data:** Bounding boxes, class names, confidence scores
  ///
  /// Note: If [onStreamingData] is provided, this callback will NOT be called
  /// to avoid data duplication.
  final Function(List<YOLOResult>)? onResult;

  /// Callback invoked with performance metrics.
  ///
  /// This callback provides structured performance data as [YOLOPerformanceMetrics] objects.
  /// Use this for monitoring app performance and optimizing detection settings.
  ///
  /// **Usage:** Performance monitoring, FPS display, optimization
  /// **Performance:** Very lightweight (~100 bytes per frame)
  /// **Data:** FPS, processing time, frame numbers, timestamps
  ///
  /// Note: If [onStreamingData] is provided, this callback will NOT be called
  /// to avoid data duplication.
  final Function(YOLOPerformanceMetrics)? onPerformanceMetrics;

  /// Callback invoked with comprehensive raw streaming data.
  ///
  /// This callback provides access to ALL available YOLO data including advanced
  /// features like segmentation masks, pose keypoints, oriented bounding boxes,
  /// and original camera frames.
  ///
  /// **Usage:** Advanced AI/ML applications, research, debugging, custom processing
  /// **Performance:** Heavy (~100KB-10MB per frame depending on configuration)
  /// **Data:** Everything from [onResult] + [onPerformanceMetrics] + advanced features
  ///
  /// **IMPORTANT:** When this callback is provided, [onResult] and [onPerformanceMetrics]
  /// will NOT be called to prevent data duplication and improve performance.
  ///
  /// Available data keys:
  /// - `detections`: List<Map> - Raw detection data with all features
  /// - `fps`: double - Current frames per second
  /// - `processingTimeMs`: double - Processing time in milliseconds
  /// - `frameNumber`: int - Sequential frame number
  /// - `timestamp`: int - Timestamp in milliseconds
  /// - `originalImage`: Uint8List? - JPEG encoded camera frame (if enabled)
  final Function(Map<String, dynamic> streamData)? onStreamingData;

  /// Whether to show native UI controls on the camera preview.
  ///
  /// When true, platform-specific UI elements may be displayed,
  /// such as bounding boxes and labels drawn natively.
  final bool showNativeUI;

  /// Callback invoked when the camera zoom level changes.
  ///
  /// Provides the current zoom level as a double value (e.g., 1.0, 2.0, 3.5).
  final Function(double zoomLevel)? onZoomChanged;

  /// Initial streaming configuration for detection results.
  ///
  /// Controls what data is included in the streaming results.
  /// If not specified, uses the default minimal configuration.
  /// Can be changed dynamically via the controller.
  final YOLOStreamingConfig? streamingConfig;

  /// Initial confidence threshold for detections.
  ///
  /// Only detections with confidence above this value will be returned.
  /// Range: 0.0 to 1.0. Default is 0.5.
  final double confidenceThreshold;

  /// Initial IoU (Intersection over Union) threshold.
  ///
  /// Used for non-maximum suppression to filter overlapping detections.
  /// Range: 0.0 to 1.0. Default is 0.45.
  final double iouThreshold;

  const YOLOView({
    super.key,
    required this.modelPath,
    required this.task,
    this.controller,
    this.cameraResolution = '720p',
    this.onResult,
    this.onPerformanceMetrics,
    this.onStreamingData,
    this.showNativeUI = false,
    this.onZoomChanged,
    this.streamingConfig,
    this.confidenceThreshold = 0.5,
    this.iouThreshold = 0.45,
  });

  @override
  State<YOLOView> createState() => YOLOViewState();
}

/// State for the [YOLOView] widget.
///
/// Manages platform view creation, event channel subscriptions,
/// and communication with native YOLO implementations.
class YOLOViewState extends State<YOLOView> {
  late EventChannel _resultEventChannel;
  StreamSubscription<dynamic>? _resultSubscription;
  late MethodChannel _methodChannel;

  late YOLOViewController _effectiveController;

  final String _viewId = UniqueKey().toString();
  int? _platformViewId;

  @override
  void initState() {
    super.initState();

    final resultChannelName = 'com.ultralytics.yolo/detectionResults_$_viewId';
    _resultEventChannel = EventChannel(resultChannelName);

    final controlChannelName = 'com.ultralytics.yolo/controlChannel_$_viewId';
    _methodChannel = MethodChannel(controlChannelName);

    _setupController();

    if (widget.onResult != null ||
        widget.onPerformanceMetrics != null ||
        widget.onStreamingData != null) {
      _subscribeToResults();
    }

    // Apply initial streaming config if provided
    if (widget.streamingConfig != null) {
      WidgetsBinding.instance.addPostFrameCallback((_) {
        _effectiveController.setStreamingConfig(widget.streamingConfig!);
      });
    }
  }

  void _setupController() {
    if (widget.controller != null) {
      _effectiveController = widget.controller!;
    } else {
      _effectiveController = YOLOViewController();
    }
    // Don't initialize here since we don't have the platform view ID yet
    // It will be initialized in _onPlatformViewCreated
  }

  @override
  void didUpdateWidget(YOLOView oldWidget) {
    super.didUpdateWidget(oldWidget);

    if (oldWidget.controller != widget.controller) {
      _setupController();
    }

    if (oldWidget.onResult != widget.onResult ||
        oldWidget.onPerformanceMetrics != widget.onPerformanceMetrics ||
        oldWidget.onStreamingData != widget.onStreamingData) {
      if (widget.onResult == null &&
          widget.onPerformanceMetrics == null &&
          widget.onStreamingData == null) {
        _cancelResultSubscription();
      } else {
        // If at least one callback is now non-null, ensure subscription
        _subscribeToResults();
      }
    }

    if (oldWidget.showNativeUI != widget.showNativeUI) {
      _methodChannel.invokeMethod('setShowUIControls', {
        'show': widget.showNativeUI,
      });
    }

    // Handle model or task changes
    if (_platformViewId != null &&
        (oldWidget.modelPath != widget.modelPath ||
            oldWidget.task != widget.task)) {
      _effectiveController
          .switchModel(widget.modelPath, widget.task)
          .catchError((e) {
            logInfo('YoloView: Error switching model in didUpdateWidget: $e');
          });
    }
  }

  @override
  void dispose() {
    // TODO: Uncomment when stop() method is available
    // Stop camera and inference before disposing
    // _effectiveController.stop().catchError((e) {
    //   logInfo('YOLOView: Error stopping camera during dispose: $e');
    // });

    // Cancel event subscriptions
    _cancelResultSubscription();

    // Clean up method channel handler
    _methodChannel.setMethodCallHandler(null);

    super.dispose();
  }

  @visibleForTesting
  void subscribeToResults() => _subscribeToResults();

  @visibleForTesting
  StreamSubscription<dynamic>? get resultSubscription => _resultSubscription;

  @visibleForTesting
  MethodChannel get methodChannel => _methodChannel;

  @visibleForTesting
  YOLOViewController get effectiveController => _effectiveController;

  @visibleForTesting
  Future<dynamic> handleMethodCall(MethodCall call) async {
    switch (call.method) {
      case 'recreateEventChannel':
        _cancelResultSubscription();
        Future.delayed(const Duration(milliseconds: 100), () {
          if (mounted &&
              (widget.onResult != null ||
                  widget.onPerformanceMetrics != null)) {
            _subscribeToResults();
          }
        });
        return null;
      case 'onZoomChanged':
        final zoomLevel = call.arguments as double?;
        if (zoomLevel != null && widget.onZoomChanged != null) {
          widget.onZoomChanged!(zoomLevel);
        }
        return null;
      default:
        return null;
    }
  }

  void _subscribeToResults() {
    _cancelResultSubscription();

    _resultSubscription = _resultEventChannel.receiveBroadcastStream().listen(
      (dynamic event) {
        if (event is Map && event.containsKey('test')) {
          return;
        }

        if (event is Map) {
          // Priority system: onStreamingData takes precedence
          if (widget.onStreamingData != null) {
            try {
              // Comprehensive mode: Pass all data via onStreamingData
              final streamData = Map<String, dynamic>.from(event);
              widget.onStreamingData!(streamData);
            } catch (e, s) {
              logInfo('Error processing streaming data: $e');
              logInfo('Stack trace for streaming error: $s');
            }
          } else {
            // Separated mode: Use individual callbacks

            // Handle detection results
            if (widget.onResult != null && event.containsKey('detections')) {
              try {
                final results = _parseDetectionResults(event);
                widget.onResult!(results);
              } catch (e, s) {
                logInfo('Error parsing detection results: $e');
                logInfo('Stack trace for detection error: $s');
                logInfo(
                  'YOLOView: Event keys for detection error: ${event.keys.toList()}',
                );
                if (event.containsKey('detections')) {
                  final detections = event['detections'];
                  logInfo(
                    'YOLOView: Detections type for error: ${detections.runtimeType}',
                  );
                  if (detections is List && detections.isNotEmpty) {
                    logInfo(
                      'YOLOView: First detection keys for error: ${detections.first?.keys?.toList()}',
                    );
                  }
                }
              }
            }

            // Handle performance metrics
            if (widget.onPerformanceMetrics != null) {
              try {
                final metrics = YOLOPerformanceMetrics.fromMap(
                  Map<String, dynamic>.from(event),
                );
                widget.onPerformanceMetrics!(metrics);
              } catch (e, s) {
                logInfo('Error parsing performance metrics: $e');
                logInfo('Stack trace for metrics error: $s');
              }
            }
          }
        }
      },
      onError: (dynamic error, StackTrace stackTrace) {
        // Added StackTrace
        logInfo('Error from detection results stream: $error');
        logInfo('Stack trace from stream error: $stackTrace');

        Future.delayed(const Duration(seconds: 2), () {
          if (_resultSubscription != null && mounted) {
            // Check mounted before resubscribing
            _subscribeToResults();
          }
        });
      },
      onDone: () {
        _resultSubscription = null;
      },
    );
  }

  @visibleForTesting
  void cancelResultSubscription() {
    _cancelResultSubscription();
  }

  void _cancelResultSubscription() {
    if (_resultSubscription != null) {
      _resultSubscription!.cancel();
      _resultSubscription = null;
    }
  }

  @visibleForTesting
  List<YOLOResult> parseDetectionResults(Map<dynamic, dynamic> event) {
    return _parseDetectionResults(event);
  }

  List<YOLOResult> _parseDetectionResults(Map<dynamic, dynamic> event) {
    final List<dynamic> detectionsData = event['detections'] ?? [];

    try {
      final results = detectionsData.map((detection) {
        try {
          return YOLOResult.fromMap(detection);
        } catch (e) {
          logInfo('YOLOView: Error parsing single detection: $e');
          rethrow;
        }
      }).toList();

      return results;
    } catch (e) {
      logInfo('YOLOView: Error parsing detections list: $e');
      return [];
    }
  }

  @override
  Widget build(BuildContext context) {
    const viewType = 'com.ultralytics.yolo/YOLOPlatformView';
    final creationParams = <String, dynamic>{
      'modelPath': widget.modelPath,
      'task': widget.task.name,
      'confidenceThreshold': widget.confidenceThreshold,
      'iouThreshold': widget.iouThreshold,
      'numItemsThreshold': _effectiveController.numItemsThreshold,
      'viewId': _viewId,
    };

    // Add streaming config to creation params if provided
    if (widget.streamingConfig != null) {
      creationParams['streamingConfig'] = {
        'includeDetections': widget.streamingConfig!.includeDetections,
        'includeClassifications':
            widget.streamingConfig!.includeClassifications,
        'includeProcessingTimeMs':
            widget.streamingConfig!.includeProcessingTimeMs,
        'includeFps': widget.streamingConfig!.includeFps,
        'includeMasks': widget.streamingConfig!.includeMasks,
        'includePoses': widget.streamingConfig!.includePoses,
        'includeOBB': widget.streamingConfig!.includeOBB,
        'includeOriginalImage': widget.streamingConfig!.includeOriginalImage,
        'maxFPS': widget.streamingConfig!.maxFPS,
        'throttleInterval':
            widget.streamingConfig!.throttleInterval?.inMilliseconds,
      };
    }

    // This was causing issues in initState/didUpdateWidget, better to call once after view created.
    // WidgetsBinding.instance.addPostFrameCallback((_) {
    //   if (mounted) { // Ensure widget is still mounted
    //    _methodChannel.invokeMethod('setShowUIControls', {'show': widget.showNativeUI});
    //   }
    // });

    Widget platformView;
    if (defaultTargetPlatform == TargetPlatform.android) {
      platformView = AndroidView(
        viewType: viewType,
        layoutDirection: TextDirection.ltr,
        creationParams: creationParams,
        creationParamsCodec: const StandardMessageCodec(),
        onPlatformViewCreated: _onPlatformViewCreated,
      );
    } else if (defaultTargetPlatform == TargetPlatform.iOS) {
      platformView = UiKitView(
        viewType: viewType,
        layoutDirection: TextDirection.ltr,
        creationParams: creationParams,
        creationParamsCodec: const StandardMessageCodec(),
        onPlatformViewCreated: _onPlatformViewCreated,
      );
    } else {
      platformView = const Center(
        child: Text('Platform not supported for YOLOView'),
      );
    }
    return platformView;
  }

  @visibleForTesting
  void triggerPlatformViewCreated(int id) => _onPlatformViewCreated(id);

  void _onPlatformViewCreated(int id) {
    _platformViewId = id;

    // _cancelResultSubscription(); // Already called in _subscribeToResults if needed

    if (widget.onResult != null || widget.onPerformanceMetrics != null) {
      _subscribeToResults();
    }

    _effectiveController._init(
      _methodChannel,
      id,
    ); // Re-init controller with the now valid method channel

    _methodChannel.invokeMethod('setShowUIControls', {
      'show': widget.showNativeUI,
    });

    _methodChannel.setMethodCallHandler(handleMethodCall);
  }

  // Methods to be called via GlobalKey
  /// Sets the confidence threshold through the widget's state.
  ///
  /// This method can be called using a GlobalKey to access the state:
  /// ```dart
  /// final key = GlobalKey<YOLOViewState>();
  /// // Later...
  /// key.currentState?.setConfidenceThreshold(0.7);
  /// ```
  Future<void> setConfidenceThreshold(double threshold) {
    return _effectiveController.setConfidenceThreshold(threshold);
  }

  /// Sets the IoU threshold through the widget's state.
  ///
  /// This method can be called using a GlobalKey to access the state.
  Future<void> setIoUThreshold(double threshold) {
    return _effectiveController.setIoUThreshold(threshold);
  }

  /// Sets the maximum number of items threshold through the widget's state.
  ///
  /// This method can be called using a GlobalKey to access the state.
  Future<void> setNumItemsThreshold(int numItems) {
    return _effectiveController.setNumItemsThreshold(numItems);
  }

  /// Sets multiple thresholds through the widget's state.
  ///
  /// This method can be called using a GlobalKey to access the state.
  Future<void> setThresholds({
    double? confidenceThreshold,
    double? iouThreshold,
    int? numItemsThreshold,
  }) {
    return _effectiveController.setThresholds(
      confidenceThreshold: confidenceThreshold,
      iouThreshold: iouThreshold,
      numItemsThreshold: numItemsThreshold,
    );
  }

  /// Switches between front and back camera.
  ///
  /// This method toggles the camera between front-facing and back-facing modes.
  /// It delegates to the effective controller's switchCamera method.
  /// Returns a [Future] that completes when the camera has been switched.
  Future<void> switchCamera() {
    return _effectiveController.switchCamera();
  }

  /// Sets the camera zoom level to a specific value.
  ///
  /// The zoom level must be within the supported range of the camera.
  /// Typical values are 0.5x, 1.0x, 2.0x, 3.0x, etc.
  /// It delegates to the effective controller's setZoomLevel method.
  /// Returns a [Future] that completes when the zoom level has been set.
  Future<void> setZoomLevel(double zoomLevel) {
    return _effectiveController.setZoomLevel(zoomLevel);
  }

  /// Stops the camera and inference processing.
  ///
  /// This method can be called using a GlobalKey to access the state:
  /// ```dart
  /// final key = GlobalKey<YOLOViewState>();
  /// // Later...
  /// key.currentState?.stop();
  /// ```
  Future<void> stop() {
    return _effectiveController.stop();
  }

  /// Pauses the camera and inference processing.
  ///
  /// This method can be called using a GlobalKey to access the state.
  Future<void> pause() {
    return _effectiveController.pause();
  }

  /// Resumes the camera and inference processing.
  ///
  /// This method can be called using a GlobalKey to access the state.
  Future<void> resume() {
    return _effectiveController.resume();
  }
}<|MERGE_RESOLUTION|>--- conflicted
+++ resolved
@@ -382,7 +382,6 @@
     }
   }
 
-<<<<<<< HEAD
   // region Recording Functions
   
   /// Starts video recording with YOLO inference overlay.
@@ -551,7 +550,7 @@
   }
 
   // endregion
-=======
+
   /// Stops the camera and inference processing.
   ///
   /// This method completely stops the camera preview and any running
@@ -628,7 +627,6 @@
       debugPrint('YOLOViewController: Error resuming: $e');
     }
   }
->>>>>>> fe143379
 }
 
 /// A Flutter widget that displays a real-time camera preview with YOLO object detection.
