# Ultralytics 🚀 AGPL-3.0 License - https://ultralytics.com/license

name: ultralytics_yolo
<<<<<<< HEAD
description: "Flutter plugin for YOLO (You Only Look Once) models, supporting object detection, segmentation, classification, pose estimation and oriented bounding boxes (OBB) on both Android and iOS."
=======
description: >-
  Flutter plugin for Ultralytics YOLO computer vision models. Supports object detection 
  and image classification on Android and iOS with real-time camera inference.
>>>>>>> ff5fac47
version: 0.1.4
homepage: https://github.com/ultralytics/yolo-flutter-app
repository: https://github.com/ultralytics/yolo-flutter-app
issue_tracker: https://github.com/ultralytics/yolo-flutter-app/issues
<<<<<<< HEAD
documentation: https://github.com/ultralytics/yolo-flutter-app/blob/main/README.md
=======
documentation: https://docs.ultralytics.com

topics:
  - computer-vision
  - object-detection
  - yolo
  - machine-learning
  - ai
  - flutter-plugin
  - mobile

# screenshots:
#  - description: "Real-time object detection"
#    path: example/screenshots/detection.png
#  - description: "Image classification"
#    path: example/screenshots/classification.png

funding:
  - https://github.com/sponsors/ultralytics
>>>>>>> ff5fac47

environment:
  sdk: ^3.5.3
  flutter: ">=3.3.0"

dependencies:
  flutter:
    sdk: flutter
  plugin_platform_interface: ^2.0.2

dev_dependencies:
<<<<<<< HEAD
  coverage: 1.13.1
  flutter_lints: ^4.0.0
=======
  coverage: ^1.13.1
>>>>>>> ff5fac47
  flutter_test:
    sdk: flutter
  mockito: ^5.4.4

flutter:
  plugin:
    platforms:
      android:
        package: com.ultralytics.yolo
        pluginClass: YoloPlugin
      ios:
        pluginClass: YoloPlugin<|MERGE_RESOLUTION|>--- conflicted
+++ resolved
@@ -1,20 +1,13 @@
 # Ultralytics 🚀 AGPL-3.0 License - https://ultralytics.com/license
 
 name: ultralytics_yolo
-<<<<<<< HEAD
-description: "Flutter plugin for YOLO (You Only Look Once) models, supporting object detection, segmentation, classification, pose estimation and oriented bounding boxes (OBB) on both Android and iOS."
-=======
 description: >-
   Flutter plugin for Ultralytics YOLO computer vision models. Supports object detection 
   and image classification on Android and iOS with real-time camera inference.
->>>>>>> ff5fac47
 version: 0.1.4
 homepage: https://github.com/ultralytics/yolo-flutter-app
 repository: https://github.com/ultralytics/yolo-flutter-app
 issue_tracker: https://github.com/ultralytics/yolo-flutter-app/issues
-<<<<<<< HEAD
-documentation: https://github.com/ultralytics/yolo-flutter-app/blob/main/README.md
-=======
 documentation: https://docs.ultralytics.com
 
 topics:
@@ -34,7 +27,6 @@
 
 funding:
   - https://github.com/sponsors/ultralytics
->>>>>>> ff5fac47
 
 environment:
   sdk: ^3.5.3
@@ -46,15 +38,11 @@
   plugin_platform_interface: ^2.0.2
 
 dev_dependencies:
-<<<<<<< HEAD
-  coverage: 1.13.1
-  flutter_lints: ^4.0.0
-=======
   coverage: ^1.13.1
->>>>>>> ff5fac47
   flutter_test:
     sdk: flutter
-  mockito: ^5.4.4
+  mockito: ^5.4.6
+  very_good_analysis: ^5.1.0
 
 flutter:
   plugin:
