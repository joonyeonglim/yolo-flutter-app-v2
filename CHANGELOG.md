--- conflicted
+++ resolved
@@ -1,5 +1,3 @@
-<<<<<<< HEAD
-=======
 ## 0.1.21
 
 - Merge example READMEs
@@ -14,7 +12,6 @@
 - Added Dart publish dry run to CI
 - Renamed incorrect docs/ directory to /doc
 
->>>>>>> a9f7d581
 ## 0.1.18
 
 - Added customizable result streaming with `YOLOStreamingConfig`
